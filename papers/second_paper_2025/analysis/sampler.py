--- conflicted
+++ resolved
@@ -12,10 +12,6 @@
 from mock_data_generation import create_mock_data
 import corner
 import matplotlib.pyplot as plt
-<<<<<<< HEAD
-
-=======
->>>>>>> 56653aaf
 
 from config import (
     EXACT_LMAX,
@@ -78,17 +74,11 @@
 if include_ximinus:
     subset = expand_subset_for_ximinus(subset, len(ang_bins_in_deg))
     n_angbins *= 2
-<<<<<<< HEAD
 
-#ang_bins_in_deg = ang_bins_in_deg[2:-1]
-#redshift_bins = redshift_bins[3:]
-# now need to run with full-ish datavector. with this and ell max 20, it converged in 1 day, 19 hours
-
-=======
 ang_bins_in_deg = ang_bins_in_deg[2:-1]
 redshift_bins = redshift_bins[3:]
 # now need to run with full-ish datavector. with this and ell max 20, it converged in 1 day, 19 hours
->>>>>>> 56653aaf
+
 logger.info(f"Reduced: {len(redshift_bins)} redshift bins, {len(ang_bins_in_deg)} angular bins")
 
 
@@ -149,10 +139,7 @@
 sampler = Sampler(prior, likelihood, n_live=16,filepath=results_path)
 logger.info("Starting sampling...")
 sampler.run(verbose=True)
-<<<<<<< HEAD
 
-=======
->>>>>>> 56653aaf
 logger.info("Sampling completed!")
 
 points, log_w, log_l = sampler.posterior()
@@ -160,10 +147,4 @@
     points, weights=np.exp(log_w), bins=20, labels=prior.keys, color='purple',
     plot_datapoints=False, range=np.repeat(0.999, len(prior.keys)))
 
-<<<<<<< HEAD
-
-
 plt.savefig(f'corner_plot_{jobnumber}_l20_kidsplus.png')
-=======
-plt.savefig('new_corner_plot.png')
->>>>>>> 56653aaf
